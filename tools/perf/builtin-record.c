--- conflicted
+++ resolved
@@ -454,15 +454,11 @@
 			if (done)
 				break;
 			err = poll(rec->evlist->pollfd, rec->evlist->nr_fds, -1);
-<<<<<<< HEAD
-			if (err < 0 && errno == EINTR)
-=======
 			/*
 			 * Propagate error, only if there's any. Ignore positive
 			 * number of returned events and interrupt error.
 			 */
 			if (err > 0 || (err < 0 && errno == EINTR))
->>>>>>> 82b89778
 				err = 0;
 			waking++;
 		}
