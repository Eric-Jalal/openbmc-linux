/******************************************************************************
 *
 * GPL LICENSE SUMMARY
 *
 * Copyright(c) 2008 - 2010 Intel Corporation. All rights reserved.
 *
 * This program is free software; you can redistribute it and/or modify
 * it under the terms of version 2 of the GNU General Public License as
 * published by the Free Software Foundation.
 *
 * This program is distributed in the hope that it will be useful, but
 * WITHOUT ANY WARRANTY; without even the implied warranty of
 * MERCHANTABILITY or FITNESS FOR A PARTICULAR PURPOSE.  See the GNU
 * General Public License for more details.
 *
 * You should have received a copy of the GNU General Public License
 * along with this program; if not, write to the Free Software
 * Foundation, Inc., 51 Franklin Street, Fifth Floor, Boston, MA 02110,
 * USA
 *
 * The full GNU General Public License is included in this distribution
 * in the file called LICENSE.GPL.
 *
 * Contact Information:
 *  Intel Linux Wireless <ilw@linux.intel.com>
 * Intel Corporation, 5200 N.E. Elam Young Parkway, Hillsboro, OR 97124-6497
 *****************************************************************************/

#include <linux/kernel.h>
#include <linux/module.h>
#include <linux/etherdevice.h>
#include <linux/sched.h>
#include <linux/slab.h>
#include <net/mac80211.h>

#include "iwl-eeprom.h"
#include "iwl-dev.h" /* FIXME: remove */
#include "iwl-debug.h"
#include "iwl-core.h"
#include "iwl-io.h"
#include "iwl-power.h"
#include "iwl-sta.h"
#include "iwl-helpers.h"


MODULE_DESCRIPTION("iwl core");
MODULE_VERSION(IWLWIFI_VERSION);
MODULE_AUTHOR(DRV_COPYRIGHT " " DRV_AUTHOR);
MODULE_LICENSE("GPL");

/*
 * set bt_coex_active to true, uCode will do kill/defer
 * every time the priority line is asserted (BT is sending signals on the
 * priority line in the PCIx).
 * set bt_coex_active to false, uCode will ignore the BT activity and
 * perform the normal operation
 *
 * User might experience transmit issue on some platform due to WiFi/BT
 * co-exist problem. The possible behaviors are:
 *   Able to scan and finding all the available AP
 *   Not able to associate with any AP
 * On those platforms, WiFi communication can be restored by set
 * "bt_coex_active" module parameter to "false"
 *
 * default: bt_coex_active = true (BT_COEX_ENABLE)
 */
bool bt_coex_active = true;
EXPORT_SYMBOL_GPL(bt_coex_active);
module_param(bt_coex_active, bool, S_IRUGO);
MODULE_PARM_DESC(bt_coex_active, "enable wifi/bluetooth co-exist");

u32 iwl_debug_level;
EXPORT_SYMBOL(iwl_debug_level);

const u8 iwl_bcast_addr[ETH_ALEN] = { 0xFF, 0xFF, 0xFF, 0xFF, 0xFF, 0xFF };
EXPORT_SYMBOL(iwl_bcast_addr);


/* This function both allocates and initializes hw and priv. */
struct ieee80211_hw *iwl_alloc_all(struct iwl_cfg *cfg)
{
	struct iwl_priv *priv;
	/* mac80211 allocates memory for this device instance, including
	 *   space for this driver's private structure */
	struct ieee80211_hw *hw;

	hw = ieee80211_alloc_hw(sizeof(struct iwl_priv),
				cfg->ops->ieee80211_ops);
	if (hw == NULL) {
		pr_err("%s: Can not allocate network device\n",
		       cfg->name);
		goto out;
	}

	priv = hw->priv;
	priv->hw = hw;

out:
	return hw;
}
EXPORT_SYMBOL(iwl_alloc_all);

#define MAX_BIT_RATE_40_MHZ 150 /* Mbps */
#define MAX_BIT_RATE_20_MHZ 72 /* Mbps */
static void iwlcore_init_ht_hw_capab(const struct iwl_priv *priv,
			      struct ieee80211_sta_ht_cap *ht_info,
			      enum ieee80211_band band)
{
	u16 max_bit_rate = 0;
	u8 rx_chains_num = priv->hw_params.rx_chains_num;
	u8 tx_chains_num = priv->hw_params.tx_chains_num;

	ht_info->cap = 0;
	memset(&ht_info->mcs, 0, sizeof(ht_info->mcs));

	ht_info->ht_supported = true;

	if (priv->cfg->ht_params &&
	    priv->cfg->ht_params->ht_greenfield_support)
		ht_info->cap |= IEEE80211_HT_CAP_GRN_FLD;
	ht_info->cap |= IEEE80211_HT_CAP_SGI_20;
	max_bit_rate = MAX_BIT_RATE_20_MHZ;
	if (priv->hw_params.ht40_channel & BIT(band)) {
		ht_info->cap |= IEEE80211_HT_CAP_SUP_WIDTH_20_40;
		ht_info->cap |= IEEE80211_HT_CAP_SGI_40;
		ht_info->mcs.rx_mask[4] = 0x01;
		max_bit_rate = MAX_BIT_RATE_40_MHZ;
	}

	if (priv->cfg->mod_params->amsdu_size_8K)
		ht_info->cap |= IEEE80211_HT_CAP_MAX_AMSDU;

	ht_info->ampdu_factor = CFG_HT_RX_AMPDU_FACTOR_DEF;
	if (priv->cfg->bt_params && priv->cfg->bt_params->ampdu_factor)
		ht_info->ampdu_factor = priv->cfg->bt_params->ampdu_factor;
	ht_info->ampdu_density = CFG_HT_MPDU_DENSITY_DEF;
	if (priv->cfg->bt_params && priv->cfg->bt_params->ampdu_density)
		ht_info->ampdu_density = priv->cfg->bt_params->ampdu_density;

	ht_info->mcs.rx_mask[0] = 0xFF;
	if (rx_chains_num >= 2)
		ht_info->mcs.rx_mask[1] = 0xFF;
	if (rx_chains_num >= 3)
		ht_info->mcs.rx_mask[2] = 0xFF;

	/* Highest supported Rx data rate */
	max_bit_rate *= rx_chains_num;
	WARN_ON(max_bit_rate & ~IEEE80211_HT_MCS_RX_HIGHEST_MASK);
	ht_info->mcs.rx_highest = cpu_to_le16(max_bit_rate);

	/* Tx MCS capabilities */
	ht_info->mcs.tx_params = IEEE80211_HT_MCS_TX_DEFINED;
	if (tx_chains_num != rx_chains_num) {
		ht_info->mcs.tx_params |= IEEE80211_HT_MCS_TX_RX_DIFF;
		ht_info->mcs.tx_params |= ((tx_chains_num - 1) <<
				IEEE80211_HT_MCS_TX_MAX_STREAMS_SHIFT);
	}
}

/**
 * iwlcore_init_geos - Initialize mac80211's geo/channel info based from eeprom
 */
int iwlcore_init_geos(struct iwl_priv *priv)
{
	struct iwl_channel_info *ch;
	struct ieee80211_supported_band *sband;
	struct ieee80211_channel *channels;
	struct ieee80211_channel *geo_ch;
	struct ieee80211_rate *rates;
	int i = 0;

	if (priv->bands[IEEE80211_BAND_2GHZ].n_bitrates ||
	    priv->bands[IEEE80211_BAND_5GHZ].n_bitrates) {
		IWL_DEBUG_INFO(priv, "Geography modes already initialized.\n");
		set_bit(STATUS_GEO_CONFIGURED, &priv->status);
		return 0;
	}

	channels = kzalloc(sizeof(struct ieee80211_channel) *
			   priv->channel_count, GFP_KERNEL);
	if (!channels)
		return -ENOMEM;

	rates = kzalloc((sizeof(struct ieee80211_rate) * IWL_RATE_COUNT_LEGACY),
			GFP_KERNEL);
	if (!rates) {
		kfree(channels);
		return -ENOMEM;
	}

	/* 5.2GHz channels start after the 2.4GHz channels */
	sband = &priv->bands[IEEE80211_BAND_5GHZ];
	sband->channels = &channels[ARRAY_SIZE(iwl_eeprom_band_1)];
	/* just OFDM */
	sband->bitrates = &rates[IWL_FIRST_OFDM_RATE];
	sband->n_bitrates = IWL_RATE_COUNT_LEGACY - IWL_FIRST_OFDM_RATE;

	if (priv->cfg->sku & IWL_SKU_N)
		iwlcore_init_ht_hw_capab(priv, &sband->ht_cap,
					 IEEE80211_BAND_5GHZ);

	sband = &priv->bands[IEEE80211_BAND_2GHZ];
	sband->channels = channels;
	/* OFDM & CCK */
	sband->bitrates = rates;
	sband->n_bitrates = IWL_RATE_COUNT_LEGACY;

	if (priv->cfg->sku & IWL_SKU_N)
		iwlcore_init_ht_hw_capab(priv, &sband->ht_cap,
					 IEEE80211_BAND_2GHZ);

	priv->ieee_channels = channels;
	priv->ieee_rates = rates;

	for (i = 0;  i < priv->channel_count; i++) {
		ch = &priv->channel_info[i];

		/* FIXME: might be removed if scan is OK */
		if (!is_channel_valid(ch))
			continue;

		if (is_channel_a_band(ch))
			sband =  &priv->bands[IEEE80211_BAND_5GHZ];
		else
			sband =  &priv->bands[IEEE80211_BAND_2GHZ];

		geo_ch = &sband->channels[sband->n_channels++];

		geo_ch->center_freq =
				ieee80211_channel_to_frequency(ch->channel);
		geo_ch->max_power = ch->max_power_avg;
		geo_ch->max_antenna_gain = 0xff;
		geo_ch->hw_value = ch->channel;

		if (is_channel_valid(ch)) {
			if (!(ch->flags & EEPROM_CHANNEL_IBSS))
				geo_ch->flags |= IEEE80211_CHAN_NO_IBSS;

			if (!(ch->flags & EEPROM_CHANNEL_ACTIVE))
				geo_ch->flags |= IEEE80211_CHAN_PASSIVE_SCAN;

			if (ch->flags & EEPROM_CHANNEL_RADAR)
				geo_ch->flags |= IEEE80211_CHAN_RADAR;

			geo_ch->flags |= ch->ht40_extension_channel;

			if (ch->max_power_avg > priv->tx_power_device_lmt)
				priv->tx_power_device_lmt = ch->max_power_avg;
		} else {
			geo_ch->flags |= IEEE80211_CHAN_DISABLED;
		}

		IWL_DEBUG_INFO(priv, "Channel %d Freq=%d[%sGHz] %s flag=0x%X\n",
				ch->channel, geo_ch->center_freq,
				is_channel_a_band(ch) ?  "5.2" : "2.4",
				geo_ch->flags & IEEE80211_CHAN_DISABLED ?
				"restricted" : "valid",
				 geo_ch->flags);
	}

	if ((priv->bands[IEEE80211_BAND_5GHZ].n_channels == 0) &&
	     priv->cfg->sku & IWL_SKU_A) {
		IWL_INFO(priv, "Incorrectly detected BG card as ABG. "
			"Please send your PCI ID 0x%04X:0x%04X to maintainer.\n",
			   priv->pci_dev->device,
			   priv->pci_dev->subsystem_device);
		priv->cfg->sku &= ~IWL_SKU_A;
	}

	IWL_INFO(priv, "Tunable channels: %d 802.11bg, %d 802.11a channels\n",
		   priv->bands[IEEE80211_BAND_2GHZ].n_channels,
		   priv->bands[IEEE80211_BAND_5GHZ].n_channels);

	set_bit(STATUS_GEO_CONFIGURED, &priv->status);

	return 0;
}
EXPORT_SYMBOL(iwlcore_init_geos);

/*
 * iwlcore_free_geos - undo allocations in iwlcore_init_geos
 */
void iwlcore_free_geos(struct iwl_priv *priv)
{
	kfree(priv->ieee_channels);
	kfree(priv->ieee_rates);
	clear_bit(STATUS_GEO_CONFIGURED, &priv->status);
}
EXPORT_SYMBOL(iwlcore_free_geos);

static bool iwl_is_channel_extension(struct iwl_priv *priv,
				     enum ieee80211_band band,
				     u16 channel, u8 extension_chan_offset)
{
	const struct iwl_channel_info *ch_info;

	ch_info = iwl_get_channel_info(priv, band, channel);
	if (!is_channel_valid(ch_info))
		return false;

	if (extension_chan_offset == IEEE80211_HT_PARAM_CHA_SEC_ABOVE)
		return !(ch_info->ht40_extension_channel &
					IEEE80211_CHAN_NO_HT40PLUS);
	else if (extension_chan_offset == IEEE80211_HT_PARAM_CHA_SEC_BELOW)
		return !(ch_info->ht40_extension_channel &
					IEEE80211_CHAN_NO_HT40MINUS);

	return false;
}

bool iwl_is_ht40_tx_allowed(struct iwl_priv *priv,
			    struct iwl_rxon_context *ctx,
			    struct ieee80211_sta_ht_cap *ht_cap)
{
	if (!ctx->ht.enabled || !ctx->ht.is_40mhz)
		return false;

	/*
	 * We do not check for IEEE80211_HT_CAP_SUP_WIDTH_20_40
	 * the bit will not set if it is pure 40MHz case
	 */
	if (ht_cap && !ht_cap->ht_supported)
		return false;

#ifdef CONFIG_IWLWIFI_DEBUGFS
	if (priv->disable_ht40)
		return false;
#endif

	return iwl_is_channel_extension(priv, priv->band,
			le16_to_cpu(ctx->staging.channel),
			ctx->ht.extension_chan_offset);
}
EXPORT_SYMBOL(iwl_is_ht40_tx_allowed);

static u16 iwl_adjust_beacon_interval(u16 beacon_val, u16 max_beacon_val)
{
	u16 new_val;
	u16 beacon_factor;

	/*
	 * If mac80211 hasn't given us a beacon interval, program
	 * the default into the device (not checking this here
	 * would cause the adjustment below to return the maximum
	 * value, which may break PAN.)
	 */
	if (!beacon_val)
		return DEFAULT_BEACON_INTERVAL;

	/*
	 * If the beacon interval we obtained from the peer
	 * is too large, we'll have to wake up more often
	 * (and in IBSS case, we'll beacon too much)
	 *
	 * For example, if max_beacon_val is 4096, and the
	 * requested beacon interval is 7000, we'll have to
	 * use 3500 to be able to wake up on the beacons.
	 *
	 * This could badly influence beacon detection stats.
	 */

	beacon_factor = (beacon_val + max_beacon_val) / max_beacon_val;
	new_val = beacon_val / beacon_factor;

	if (!new_val)
		new_val = max_beacon_val;

	return new_val;
}

int iwl_send_rxon_timing(struct iwl_priv *priv, struct iwl_rxon_context *ctx)
{
	u64 tsf;
	s32 interval_tm, rem;
	struct ieee80211_conf *conf = NULL;
	u16 beacon_int;
	struct ieee80211_vif *vif = ctx->vif;

	conf = ieee80211_get_hw_conf(priv->hw);

	lockdep_assert_held(&priv->mutex);

	memset(&ctx->timing, 0, sizeof(struct iwl_rxon_time_cmd));

	ctx->timing.timestamp = cpu_to_le64(priv->timestamp);
	ctx->timing.listen_interval = cpu_to_le16(conf->listen_interval);

	beacon_int = vif ? vif->bss_conf.beacon_int : 0;

	/*
	 * TODO: For IBSS we need to get atim_window from mac80211,
	 *	 for now just always use 0
	 */
	ctx->timing.atim_window = 0;

	if (ctx->ctxid == IWL_RXON_CTX_PAN &&
	    (!ctx->vif || ctx->vif->type != NL80211_IFTYPE_STATION) &&
	    iwl_is_associated(priv, IWL_RXON_CTX_BSS) &&
	    priv->contexts[IWL_RXON_CTX_BSS].vif &&
	    priv->contexts[IWL_RXON_CTX_BSS].vif->bss_conf.beacon_int) {
		ctx->timing.beacon_interval =
			priv->contexts[IWL_RXON_CTX_BSS].timing.beacon_interval;
		beacon_int = le16_to_cpu(ctx->timing.beacon_interval);
	} else if (ctx->ctxid == IWL_RXON_CTX_BSS &&
		   iwl_is_associated(priv, IWL_RXON_CTX_PAN) &&
		   priv->contexts[IWL_RXON_CTX_PAN].vif &&
		   priv->contexts[IWL_RXON_CTX_PAN].vif->bss_conf.beacon_int &&
		   (!iwl_is_associated_ctx(ctx) || !ctx->vif ||
		    !ctx->vif->bss_conf.beacon_int)) {
		ctx->timing.beacon_interval =
			priv->contexts[IWL_RXON_CTX_PAN].timing.beacon_interval;
		beacon_int = le16_to_cpu(ctx->timing.beacon_interval);
	} else {
		beacon_int = iwl_adjust_beacon_interval(beacon_int,
				priv->hw_params.max_beacon_itrvl * TIME_UNIT);
		ctx->timing.beacon_interval = cpu_to_le16(beacon_int);
	}

	tsf = priv->timestamp; /* tsf is modifed by do_div: copy it */
	interval_tm = beacon_int * TIME_UNIT;
	rem = do_div(tsf, interval_tm);
	ctx->timing.beacon_init_val = cpu_to_le32(interval_tm - rem);

	ctx->timing.dtim_period = vif ? (vif->bss_conf.dtim_period ?: 1) : 1;

	IWL_DEBUG_ASSOC(priv,
			"beacon interval %d beacon timer %d beacon tim %d\n",
			le16_to_cpu(ctx->timing.beacon_interval),
			le32_to_cpu(ctx->timing.beacon_init_val),
			le16_to_cpu(ctx->timing.atim_window));

	return iwl_send_cmd_pdu(priv, ctx->rxon_timing_cmd,
				sizeof(ctx->timing), &ctx->timing);
}
EXPORT_SYMBOL(iwl_send_rxon_timing);

void iwl_set_rxon_hwcrypto(struct iwl_priv *priv, struct iwl_rxon_context *ctx,
			   int hw_decrypt)
{
	struct iwl_rxon_cmd *rxon = &ctx->staging;

	if (hw_decrypt)
		rxon->filter_flags &= ~RXON_FILTER_DIS_DECRYPT_MSK;
	else
		rxon->filter_flags |= RXON_FILTER_DIS_DECRYPT_MSK;

}
EXPORT_SYMBOL(iwl_set_rxon_hwcrypto);

/* validate RXON structure is valid */
int iwl_check_rxon_cmd(struct iwl_priv *priv, struct iwl_rxon_context *ctx)
{
	struct iwl_rxon_cmd *rxon = &ctx->staging;
	bool error = false;

	if (rxon->flags & RXON_FLG_BAND_24G_MSK) {
		if (rxon->flags & RXON_FLG_TGJ_NARROW_BAND_MSK) {
			IWL_WARN(priv, "check 2.4G: wrong narrow\n");
			error = true;
		}
		if (rxon->flags & RXON_FLG_RADAR_DETECT_MSK) {
			IWL_WARN(priv, "check 2.4G: wrong radar\n");
			error = true;
		}
	} else {
		if (!(rxon->flags & RXON_FLG_SHORT_SLOT_MSK)) {
			IWL_WARN(priv, "check 5.2G: not short slot!\n");
			error = true;
		}
		if (rxon->flags & RXON_FLG_CCK_MSK) {
			IWL_WARN(priv, "check 5.2G: CCK!\n");
			error = true;
		}
	}
	if ((rxon->node_addr[0] | rxon->bssid_addr[0]) & 0x1) {
		IWL_WARN(priv, "mac/bssid mcast!\n");
		error = true;
	}

	/* make sure basic rates 6Mbps and 1Mbps are supported */
	if ((rxon->ofdm_basic_rates & IWL_RATE_6M_MASK) == 0 &&
	    (rxon->cck_basic_rates & IWL_RATE_1M_MASK) == 0) {
		IWL_WARN(priv, "neither 1 nor 6 are basic\n");
		error = true;
	}

	if (le16_to_cpu(rxon->assoc_id) > 2007) {
		IWL_WARN(priv, "aid > 2007\n");
		error = true;
	}

	if ((rxon->flags & (RXON_FLG_CCK_MSK | RXON_FLG_SHORT_SLOT_MSK))
			== (RXON_FLG_CCK_MSK | RXON_FLG_SHORT_SLOT_MSK)) {
		IWL_WARN(priv, "CCK and short slot\n");
		error = true;
	}

	if ((rxon->flags & (RXON_FLG_CCK_MSK | RXON_FLG_AUTO_DETECT_MSK))
			== (RXON_FLG_CCK_MSK | RXON_FLG_AUTO_DETECT_MSK)) {
		IWL_WARN(priv, "CCK and auto detect");
		error = true;
	}

	if ((rxon->flags & (RXON_FLG_AUTO_DETECT_MSK |
			    RXON_FLG_TGG_PROTECT_MSK)) ==
			    RXON_FLG_TGG_PROTECT_MSK) {
		IWL_WARN(priv, "TGg but no auto-detect\n");
		error = true;
	}

	if (error)
		IWL_WARN(priv, "Tuning to channel %d\n",
			    le16_to_cpu(rxon->channel));

	if (error) {
		IWL_ERR(priv, "Invalid RXON\n");
		return -EINVAL;
	}
	return 0;
}
EXPORT_SYMBOL(iwl_check_rxon_cmd);

/**
 * iwl_full_rxon_required - check if full RXON (vs RXON_ASSOC) cmd is needed
 * @priv: staging_rxon is compared to active_rxon
 *
 * If the RXON structure is changing enough to require a new tune,
 * or is clearing the RXON_FILTER_ASSOC_MSK, then return 1 to indicate that
 * a new tune (full RXON command, rather than RXON_ASSOC cmd) is required.
 */
int iwl_full_rxon_required(struct iwl_priv *priv,
			   struct iwl_rxon_context *ctx)
{
	const struct iwl_rxon_cmd *staging = &ctx->staging;
	const struct iwl_rxon_cmd *active = &ctx->active;

#define CHK(cond)							\
	if ((cond)) {							\
		IWL_DEBUG_INFO(priv, "need full RXON - " #cond "\n");	\
		return 1;						\
	}

#define CHK_NEQ(c1, c2)						\
	if ((c1) != (c2)) {					\
		IWL_DEBUG_INFO(priv, "need full RXON - "	\
			       #c1 " != " #c2 " - %d != %d\n",	\
			       (c1), (c2));			\
		return 1;					\
	}

	/* These items are only settable from the full RXON command */
	CHK(!iwl_is_associated_ctx(ctx));
	CHK(compare_ether_addr(staging->bssid_addr, active->bssid_addr));
	CHK(compare_ether_addr(staging->node_addr, active->node_addr));
	CHK(compare_ether_addr(staging->wlap_bssid_addr,
				active->wlap_bssid_addr));
	CHK_NEQ(staging->dev_type, active->dev_type);
	CHK_NEQ(staging->channel, active->channel);
	CHK_NEQ(staging->air_propagation, active->air_propagation);
	CHK_NEQ(staging->ofdm_ht_single_stream_basic_rates,
		active->ofdm_ht_single_stream_basic_rates);
	CHK_NEQ(staging->ofdm_ht_dual_stream_basic_rates,
		active->ofdm_ht_dual_stream_basic_rates);
	CHK_NEQ(staging->ofdm_ht_triple_stream_basic_rates,
		active->ofdm_ht_triple_stream_basic_rates);
	CHK_NEQ(staging->assoc_id, active->assoc_id);

	/* flags, filter_flags, ofdm_basic_rates, and cck_basic_rates can
	 * be updated with the RXON_ASSOC command -- however only some
	 * flag transitions are allowed using RXON_ASSOC */

	/* Check if we are not switching bands */
	CHK_NEQ(staging->flags & RXON_FLG_BAND_24G_MSK,
		active->flags & RXON_FLG_BAND_24G_MSK);

	/* Check if we are switching association toggle */
	CHK_NEQ(staging->filter_flags & RXON_FILTER_ASSOC_MSK,
		active->filter_flags & RXON_FILTER_ASSOC_MSK);

#undef CHK
#undef CHK_NEQ

	return 0;
}
EXPORT_SYMBOL(iwl_full_rxon_required);

u8 iwl_rate_get_lowest_plcp(struct iwl_priv *priv,
			    struct iwl_rxon_context *ctx)
{
	/*
	 * Assign the lowest rate -- should really get this from
	 * the beacon skb from mac80211.
	 */
	if (ctx->staging.flags & RXON_FLG_BAND_24G_MSK)
		return IWL_RATE_1M_PLCP;
	else
		return IWL_RATE_6M_PLCP;
}
EXPORT_SYMBOL(iwl_rate_get_lowest_plcp);

static void _iwl_set_rxon_ht(struct iwl_priv *priv,
			     struct iwl_ht_config *ht_conf,
			     struct iwl_rxon_context *ctx)
{
	struct iwl_rxon_cmd *rxon = &ctx->staging;

	if (!ctx->ht.enabled) {
		rxon->flags &= ~(RXON_FLG_CHANNEL_MODE_MSK |
			RXON_FLG_CTRL_CHANNEL_LOC_HI_MSK |
			RXON_FLG_HT40_PROT_MSK |
			RXON_FLG_HT_PROT_MSK);
		return;
	}

	/* FIXME: if the definition of ht.protection changed, the "translation"
	 * will be needed for rxon->flags
	 */
	rxon->flags |= cpu_to_le32(ctx->ht.protection << RXON_FLG_HT_OPERATING_MODE_POS);

	/* Set up channel bandwidth:
	 * 20 MHz only, 20/40 mixed or pure 40 if ht40 ok */
	/* clear the HT channel mode before set the mode */
	rxon->flags &= ~(RXON_FLG_CHANNEL_MODE_MSK |
			 RXON_FLG_CTRL_CHANNEL_LOC_HI_MSK);
	if (iwl_is_ht40_tx_allowed(priv, ctx, NULL)) {
		/* pure ht40 */
		if (ctx->ht.protection == IEEE80211_HT_OP_MODE_PROTECTION_20MHZ) {
			rxon->flags |= RXON_FLG_CHANNEL_MODE_PURE_40;
			/* Note: control channel is opposite of extension channel */
			switch (ctx->ht.extension_chan_offset) {
			case IEEE80211_HT_PARAM_CHA_SEC_ABOVE:
				rxon->flags &= ~RXON_FLG_CTRL_CHANNEL_LOC_HI_MSK;
				break;
			case IEEE80211_HT_PARAM_CHA_SEC_BELOW:
				rxon->flags |= RXON_FLG_CTRL_CHANNEL_LOC_HI_MSK;
				break;
			}
		} else {
			/* Note: control channel is opposite of extension channel */
			switch (ctx->ht.extension_chan_offset) {
			case IEEE80211_HT_PARAM_CHA_SEC_ABOVE:
				rxon->flags &= ~(RXON_FLG_CTRL_CHANNEL_LOC_HI_MSK);
				rxon->flags |= RXON_FLG_CHANNEL_MODE_MIXED;
				break;
			case IEEE80211_HT_PARAM_CHA_SEC_BELOW:
				rxon->flags |= RXON_FLG_CTRL_CHANNEL_LOC_HI_MSK;
				rxon->flags |= RXON_FLG_CHANNEL_MODE_MIXED;
				break;
			case IEEE80211_HT_PARAM_CHA_SEC_NONE:
			default:
				/* channel location only valid if in Mixed mode */
				IWL_ERR(priv, "invalid extension channel offset\n");
				break;
			}
		}
	} else {
		rxon->flags |= RXON_FLG_CHANNEL_MODE_LEGACY;
	}

	if (priv->cfg->ops->hcmd->set_rxon_chain)
		priv->cfg->ops->hcmd->set_rxon_chain(priv, ctx);

	IWL_DEBUG_ASSOC(priv, "rxon flags 0x%X operation mode :0x%X "
			"extension channel offset 0x%x\n",
			le32_to_cpu(rxon->flags), ctx->ht.protection,
			ctx->ht.extension_chan_offset);
}

void iwl_set_rxon_ht(struct iwl_priv *priv, struct iwl_ht_config *ht_conf)
{
	struct iwl_rxon_context *ctx;

	for_each_context(priv, ctx)
		_iwl_set_rxon_ht(priv, ht_conf, ctx);
}
EXPORT_SYMBOL(iwl_set_rxon_ht);

/* Return valid, unused, channel for a passive scan to reset the RF */
u8 iwl_get_single_channel_number(struct iwl_priv *priv,
				 enum ieee80211_band band)
{
	const struct iwl_channel_info *ch_info;
	int i;
	u8 channel = 0;
	u8 min, max;
	struct iwl_rxon_context *ctx;

	if (band == IEEE80211_BAND_5GHZ) {
		min = 14;
		max = priv->channel_count;
	} else {
		min = 0;
		max = 14;
	}

	for (i = min; i < max; i++) {
		bool busy = false;

		for_each_context(priv, ctx) {
			busy = priv->channel_info[i].channel ==
				le16_to_cpu(ctx->staging.channel);
			if (busy)
				break;
		}

		if (busy)
			continue;

		channel = priv->channel_info[i].channel;
		ch_info = iwl_get_channel_info(priv, band, channel);
		if (is_channel_valid(ch_info))
			break;
	}

	return channel;
}
EXPORT_SYMBOL(iwl_get_single_channel_number);

/**
 * iwl_set_rxon_channel - Set the band and channel values in staging RXON
 * @ch: requested channel as a pointer to struct ieee80211_channel

 * NOTE:  Does not commit to the hardware; it sets appropriate bit fields
 * in the staging RXON flag structure based on the ch->band
 */
int iwl_set_rxon_channel(struct iwl_priv *priv, struct ieee80211_channel *ch,
			 struct iwl_rxon_context *ctx)
{
	enum ieee80211_band band = ch->band;
	u16 channel = ch->hw_value;

	if ((le16_to_cpu(ctx->staging.channel) == channel) &&
	    (priv->band == band))
		return 0;

	ctx->staging.channel = cpu_to_le16(channel);
	if (band == IEEE80211_BAND_5GHZ)
		ctx->staging.flags &= ~RXON_FLG_BAND_24G_MSK;
	else
		ctx->staging.flags |= RXON_FLG_BAND_24G_MSK;

	priv->band = band;

	IWL_DEBUG_INFO(priv, "Staging channel set to %d [%d]\n", channel, band);

	return 0;
}
EXPORT_SYMBOL(iwl_set_rxon_channel);

void iwl_set_flags_for_band(struct iwl_priv *priv,
			    struct iwl_rxon_context *ctx,
			    enum ieee80211_band band,
			    struct ieee80211_vif *vif)
{
	if (band == IEEE80211_BAND_5GHZ) {
		ctx->staging.flags &=
		    ~(RXON_FLG_BAND_24G_MSK | RXON_FLG_AUTO_DETECT_MSK
		      | RXON_FLG_CCK_MSK);
		ctx->staging.flags |= RXON_FLG_SHORT_SLOT_MSK;
	} else {
		/* Copied from iwl_post_associate() */
		if (vif && vif->bss_conf.use_short_slot)
			ctx->staging.flags |= RXON_FLG_SHORT_SLOT_MSK;
		else
			ctx->staging.flags &= ~RXON_FLG_SHORT_SLOT_MSK;

		ctx->staging.flags |= RXON_FLG_BAND_24G_MSK;
		ctx->staging.flags |= RXON_FLG_AUTO_DETECT_MSK;
		ctx->staging.flags &= ~RXON_FLG_CCK_MSK;
	}
}
EXPORT_SYMBOL(iwl_set_flags_for_band);

/*
 * initialize rxon structure with default values from eeprom
 */
void iwl_connection_init_rx_config(struct iwl_priv *priv,
				   struct iwl_rxon_context *ctx)
{
	const struct iwl_channel_info *ch_info;

	memset(&ctx->staging, 0, sizeof(ctx->staging));

	if (!ctx->vif) {
		ctx->staging.dev_type = ctx->unused_devtype;
	} else switch (ctx->vif->type) {
	case NL80211_IFTYPE_AP:
		ctx->staging.dev_type = ctx->ap_devtype;
		break;

	case NL80211_IFTYPE_STATION:
		ctx->staging.dev_type = ctx->station_devtype;
		ctx->staging.filter_flags = RXON_FILTER_ACCEPT_GRP_MSK;
		break;

	case NL80211_IFTYPE_ADHOC:
		ctx->staging.dev_type = ctx->ibss_devtype;
		ctx->staging.flags = RXON_FLG_SHORT_PREAMBLE_MSK;
		ctx->staging.filter_flags = RXON_FILTER_BCON_AWARE_MSK |
						  RXON_FILTER_ACCEPT_GRP_MSK;
		break;

	default:
		IWL_ERR(priv, "Unsupported interface type %d\n",
			ctx->vif->type);
		break;
	}

#if 0
	/* TODO:  Figure out when short_preamble would be set and cache from
	 * that */
	if (!hw_to_local(priv->hw)->short_preamble)
		ctx->staging.flags &= ~RXON_FLG_SHORT_PREAMBLE_MSK;
	else
		ctx->staging.flags |= RXON_FLG_SHORT_PREAMBLE_MSK;
#endif

	ch_info = iwl_get_channel_info(priv, priv->band,
				       le16_to_cpu(ctx->active.channel));

	if (!ch_info)
		ch_info = &priv->channel_info[0];

	ctx->staging.channel = cpu_to_le16(ch_info->channel);
	priv->band = ch_info->band;

	iwl_set_flags_for_band(priv, ctx, priv->band, ctx->vif);

	ctx->staging.ofdm_basic_rates =
	    (IWL_OFDM_RATES_MASK >> IWL_FIRST_OFDM_RATE) & 0xFF;
	ctx->staging.cck_basic_rates =
	    (IWL_CCK_RATES_MASK >> IWL_FIRST_CCK_RATE) & 0xF;

	/* clear both MIX and PURE40 mode flag */
	ctx->staging.flags &= ~(RXON_FLG_CHANNEL_MODE_MIXED |
					RXON_FLG_CHANNEL_MODE_PURE_40);
	if (ctx->vif)
		memcpy(ctx->staging.node_addr, ctx->vif->addr, ETH_ALEN);

	ctx->staging.ofdm_ht_single_stream_basic_rates = 0xff;
	ctx->staging.ofdm_ht_dual_stream_basic_rates = 0xff;
	ctx->staging.ofdm_ht_triple_stream_basic_rates = 0xff;
}
EXPORT_SYMBOL(iwl_connection_init_rx_config);

void iwl_set_rate(struct iwl_priv *priv)
{
	const struct ieee80211_supported_band *hw = NULL;
	struct ieee80211_rate *rate;
	struct iwl_rxon_context *ctx;
	int i;

	hw = iwl_get_hw_mode(priv, priv->band);
	if (!hw) {
		IWL_ERR(priv, "Failed to set rate: unable to get hw mode\n");
		return;
	}

	priv->active_rate = 0;

	for (i = 0; i < hw->n_bitrates; i++) {
		rate = &(hw->bitrates[i]);
		if (rate->hw_value < IWL_RATE_COUNT_LEGACY)
			priv->active_rate |= (1 << rate->hw_value);
	}

	IWL_DEBUG_RATE(priv, "Set active_rate = %0x\n", priv->active_rate);

	for_each_context(priv, ctx) {
		ctx->staging.cck_basic_rates =
		    (IWL_CCK_BASIC_RATES_MASK >> IWL_FIRST_CCK_RATE) & 0xF;

		ctx->staging.ofdm_basic_rates =
		   (IWL_OFDM_BASIC_RATES_MASK >> IWL_FIRST_OFDM_RATE) & 0xFF;
	}
}
EXPORT_SYMBOL(iwl_set_rate);

void iwl_chswitch_done(struct iwl_priv *priv, bool is_success)
{
	/*
	 * MULTI-FIXME
	 * See iwl_mac_channel_switch.
	 */
	struct iwl_rxon_context *ctx = &priv->contexts[IWL_RXON_CTX_BSS];

	if (test_bit(STATUS_EXIT_PENDING, &priv->status))
		return;

	if (priv->switch_rxon.switch_in_progress) {
		ieee80211_chswitch_done(ctx->vif, is_success);
		mutex_lock(&priv->mutex);
		priv->switch_rxon.switch_in_progress = false;
		mutex_unlock(&priv->mutex);
	}
}
EXPORT_SYMBOL(iwl_chswitch_done);

void iwl_rx_csa(struct iwl_priv *priv, struct iwl_rx_mem_buffer *rxb)
{
	struct iwl_rx_packet *pkt = rxb_addr(rxb);
	struct iwl_csa_notification *csa = &(pkt->u.csa_notif);
	/*
	 * MULTI-FIXME
	 * See iwl_mac_channel_switch.
	 */
	struct iwl_rxon_context *ctx = &priv->contexts[IWL_RXON_CTX_BSS];
	struct iwl_rxon_cmd *rxon = (void *)&ctx->active;

	if (priv->switch_rxon.switch_in_progress) {
		if (!le32_to_cpu(csa->status) &&
		    (csa->channel == priv->switch_rxon.channel)) {
			rxon->channel = csa->channel;
			ctx->staging.channel = csa->channel;
			IWL_DEBUG_11H(priv, "CSA notif: channel %d\n",
			      le16_to_cpu(csa->channel));
			iwl_chswitch_done(priv, true);
		} else {
			IWL_ERR(priv, "CSA notif (fail) : channel %d\n",
			      le16_to_cpu(csa->channel));
			iwl_chswitch_done(priv, false);
		}
	}
}
EXPORT_SYMBOL(iwl_rx_csa);

#ifdef CONFIG_IWLWIFI_DEBUG
void iwl_print_rx_config_cmd(struct iwl_priv *priv,
			     struct iwl_rxon_context *ctx)
{
	struct iwl_rxon_cmd *rxon = &ctx->staging;

	IWL_DEBUG_RADIO(priv, "RX CONFIG:\n");
	iwl_print_hex_dump(priv, IWL_DL_RADIO, (u8 *) rxon, sizeof(*rxon));
	IWL_DEBUG_RADIO(priv, "u16 channel: 0x%x\n", le16_to_cpu(rxon->channel));
	IWL_DEBUG_RADIO(priv, "u32 flags: 0x%08X\n", le32_to_cpu(rxon->flags));
	IWL_DEBUG_RADIO(priv, "u32 filter_flags: 0x%08x\n",
			le32_to_cpu(rxon->filter_flags));
	IWL_DEBUG_RADIO(priv, "u8 dev_type: 0x%x\n", rxon->dev_type);
	IWL_DEBUG_RADIO(priv, "u8 ofdm_basic_rates: 0x%02x\n",
			rxon->ofdm_basic_rates);
	IWL_DEBUG_RADIO(priv, "u8 cck_basic_rates: 0x%02x\n", rxon->cck_basic_rates);
	IWL_DEBUG_RADIO(priv, "u8[6] node_addr: %pM\n", rxon->node_addr);
	IWL_DEBUG_RADIO(priv, "u8[6] bssid_addr: %pM\n", rxon->bssid_addr);
	IWL_DEBUG_RADIO(priv, "u16 assoc_id: 0x%x\n", le16_to_cpu(rxon->assoc_id));
}
EXPORT_SYMBOL(iwl_print_rx_config_cmd);
#endif
/**
 * iwl_irq_handle_error - called for HW or SW error interrupt from card
 */
void iwl_irq_handle_error(struct iwl_priv *priv)
{
	/* Set the FW error flag -- cleared on iwl_down */
	set_bit(STATUS_FW_ERROR, &priv->status);

	/* Cancel currently queued command. */
	clear_bit(STATUS_HCMD_ACTIVE, &priv->status);

	/* W/A for WiFi/WiMAX coex and WiMAX own the RF */
	if (priv->cfg->internal_wimax_coex &&
	    (!(iwl_read_prph(priv, APMG_CLK_CTRL_REG) &
			APMS_CLK_VAL_MRB_FUNC_MODE) ||
	     (iwl_read_prph(priv, APMG_PS_CTRL_REG) &
			APMG_PS_CTRL_VAL_RESET_REQ))) {
		wake_up_interruptible(&priv->wait_command_queue);
		/*
		 *Keep the restart process from trying to send host
		 * commands by clearing the INIT status bit
		 */
		clear_bit(STATUS_READY, &priv->status);
		IWL_ERR(priv, "RF is used by WiMAX\n");
		return;
	}

	IWL_ERR(priv, "Loaded firmware version: %s\n",
		priv->hw->wiphy->fw_version);

	priv->cfg->ops->lib->dump_nic_error_log(priv);
	if (priv->cfg->ops->lib->dump_csr)
		priv->cfg->ops->lib->dump_csr(priv);
	if (priv->cfg->ops->lib->dump_fh)
		priv->cfg->ops->lib->dump_fh(priv, NULL, false);
	priv->cfg->ops->lib->dump_nic_event_log(priv, false, NULL, false);
#ifdef CONFIG_IWLWIFI_DEBUG
	if (iwl_get_debug_level(priv) & IWL_DL_FW_ERRORS)
		iwl_print_rx_config_cmd(priv,
					&priv->contexts[IWL_RXON_CTX_BSS]);
#endif

	wake_up_interruptible(&priv->wait_command_queue);

	/* Keep the restart process from trying to send host
	 * commands by clearing the INIT status bit */
	clear_bit(STATUS_READY, &priv->status);

	if (!test_bit(STATUS_EXIT_PENDING, &priv->status)) {
		IWL_DEBUG(priv, IWL_DL_FW_ERRORS,
			  "Restarting adapter due to uCode error.\n");

		if (priv->cfg->mod_params->restart_fw)
			queue_work(priv->workqueue, &priv->restart);
	}
}
EXPORT_SYMBOL(iwl_irq_handle_error);

static int iwl_apm_stop_master(struct iwl_priv *priv)
{
	int ret = 0;

	/* stop device's busmaster DMA activity */
	iwl_set_bit(priv, CSR_RESET, CSR_RESET_REG_FLAG_STOP_MASTER);

	ret = iwl_poll_bit(priv, CSR_RESET, CSR_RESET_REG_FLAG_MASTER_DISABLED,
			CSR_RESET_REG_FLAG_MASTER_DISABLED, 100);
	if (ret)
		IWL_WARN(priv, "Master Disable Timed Out, 100 usec\n");

	IWL_DEBUG_INFO(priv, "stop master\n");

	return ret;
}

void iwl_apm_stop(struct iwl_priv *priv)
{
	IWL_DEBUG_INFO(priv, "Stop card, put in low power state\n");

	/* Stop device's DMA activity */
	iwl_apm_stop_master(priv);

	/* Reset the entire device */
	iwl_set_bit(priv, CSR_RESET, CSR_RESET_REG_FLAG_SW_RESET);

	udelay(10);

	/*
	 * Clear "initialization complete" bit to move adapter from
	 * D0A* (powered-up Active) --> D0U* (Uninitialized) state.
	 */
	iwl_clear_bit(priv, CSR_GP_CNTRL, CSR_GP_CNTRL_REG_FLAG_INIT_DONE);
}
EXPORT_SYMBOL(iwl_apm_stop);


/*
 * Start up NIC's basic functionality after it has been reset
 * (e.g. after platform boot, or shutdown via iwl_apm_stop())
 * NOTE:  This does not load uCode nor start the embedded processor
 */
int iwl_apm_init(struct iwl_priv *priv)
{
	int ret = 0;
	u16 lctl;

	IWL_DEBUG_INFO(priv, "Init card's basic functions\n");

	/*
	 * Use "set_bit" below rather than "write", to preserve any hardware
	 * bits already set by default after reset.
	 */

	/* Disable L0S exit timer (platform NMI Work/Around) */
	iwl_set_bit(priv, CSR_GIO_CHICKEN_BITS,
			  CSR_GIO_CHICKEN_BITS_REG_BIT_DIS_L0S_EXIT_TIMER);

	/*
	 * Disable L0s without affecting L1;
	 *  don't wait for ICH L0s (ICH bug W/A)
	 */
	iwl_set_bit(priv, CSR_GIO_CHICKEN_BITS,
			  CSR_GIO_CHICKEN_BITS_REG_BIT_L1A_NO_L0S_RX);

	/* Set FH wait threshold to maximum (HW error during stress W/A) */
	iwl_set_bit(priv, CSR_DBG_HPET_MEM_REG, CSR_DBG_HPET_MEM_REG_VAL);

	/*
	 * Enable HAP INTA (interrupt from management bus) to
	 * wake device's PCI Express link L1a -> L0s
	 * NOTE:  This is no-op for 3945 (non-existant bit)
	 */
	iwl_set_bit(priv, CSR_HW_IF_CONFIG_REG,
				    CSR_HW_IF_CONFIG_REG_BIT_HAP_WAKE_L1A);

	/*
	 * HW bug W/A for instability in PCIe bus L0->L0S->L1 transition.
	 * Check if BIOS (or OS) enabled L1-ASPM on this device.
	 * If so (likely), disable L0S, so device moves directly L0->L1;
	 *    costs negligible amount of power savings.
	 * If not (unlikely), enable L0S, so there is at least some
	 *    power savings, even without L1.
	 */
	if (priv->cfg->base_params->set_l0s) {
		lctl = iwl_pcie_link_ctl(priv);
		if ((lctl & PCI_CFG_LINK_CTRL_VAL_L1_EN) ==
					PCI_CFG_LINK_CTRL_VAL_L1_EN) {
			/* L1-ASPM enabled; disable(!) L0S  */
			iwl_set_bit(priv, CSR_GIO_REG,
					CSR_GIO_REG_VAL_L0S_ENABLED);
			IWL_DEBUG_POWER(priv, "L1 Enabled; Disabling L0S\n");
		} else {
			/* L1-ASPM disabled; enable(!) L0S */
			iwl_clear_bit(priv, CSR_GIO_REG,
					CSR_GIO_REG_VAL_L0S_ENABLED);
			IWL_DEBUG_POWER(priv, "L1 Disabled; Enabling L0S\n");
		}
	}

	/* Configure analog phase-lock-loop before activating to D0A */
	if (priv->cfg->base_params->pll_cfg_val)
		iwl_set_bit(priv, CSR_ANA_PLL_CFG,
			    priv->cfg->base_params->pll_cfg_val);

	/*
	 * Set "initialization complete" bit to move adapter from
	 * D0U* --> D0A* (powered-up active) state.
	 */
	iwl_set_bit(priv, CSR_GP_CNTRL, CSR_GP_CNTRL_REG_FLAG_INIT_DONE);

	/*
	 * Wait for clock stabilization; once stabilized, access to
	 * device-internal resources is supported, e.g. iwl_write_prph()
	 * and accesses to uCode SRAM.
	 */
	ret = iwl_poll_bit(priv, CSR_GP_CNTRL,
			CSR_GP_CNTRL_REG_FLAG_MAC_CLOCK_READY,
			CSR_GP_CNTRL_REG_FLAG_MAC_CLOCK_READY, 25000);
	if (ret < 0) {
		IWL_DEBUG_INFO(priv, "Failed to init the card\n");
		goto out;
	}

	/*
	 * Enable DMA and BSM (if used) clocks, wait for them to stabilize.
	 * BSM (Boostrap State Machine) is only in 3945 and 4965;
	 * later devices (i.e. 5000 and later) have non-volatile SRAM,
	 * and don't need BSM to restore data after power-saving sleep.
	 *
	 * Write to "CLK_EN_REG"; "1" bits enable clocks, while "0" bits
	 * do not disable clocks.  This preserves any hardware bits already
	 * set by default in "CLK_CTRL_REG" after reset.
	 */
	if (priv->cfg->base_params->use_bsm)
		iwl_write_prph(priv, APMG_CLK_EN_REG,
			APMG_CLK_VAL_DMA_CLK_RQT | APMG_CLK_VAL_BSM_CLK_RQT);
	else
		iwl_write_prph(priv, APMG_CLK_EN_REG,
			APMG_CLK_VAL_DMA_CLK_RQT);
	udelay(20);

	/* Disable L1-Active */
	iwl_set_bits_prph(priv, APMG_PCIDEV_STT_REG,
			  APMG_PCIDEV_STT_VAL_L1_ACT_DIS);

out:
	return ret;
}
EXPORT_SYMBOL(iwl_apm_init);


int iwl_set_tx_power(struct iwl_priv *priv, s8 tx_power, bool force)
{
	int ret;
	s8 prev_tx_power;

	lockdep_assert_held(&priv->mutex);

	if (priv->tx_power_user_lmt == tx_power && !force)
		return 0;

	if (!priv->cfg->ops->lib->send_tx_power)
		return -EOPNOTSUPP;

	if (tx_power < IWLAGN_TX_POWER_TARGET_POWER_MIN) {
		IWL_WARN(priv,
			 "Requested user TXPOWER %d below lower limit %d.\n",
			 tx_power,
			 IWLAGN_TX_POWER_TARGET_POWER_MIN);
		return -EINVAL;
	}

	if (tx_power > priv->tx_power_device_lmt) {
		IWL_WARN(priv,
			"Requested user TXPOWER %d above upper limit %d.\n",
			 tx_power, priv->tx_power_device_lmt);
		return -EINVAL;
	}

	if (!iwl_is_ready_rf(priv))
		return -EIO;

	/* scan complete use tx_power_next, need to be updated */
	priv->tx_power_next = tx_power;
	if (test_bit(STATUS_SCANNING, &priv->status) && !force) {
		IWL_DEBUG_INFO(priv, "Deferring tx power set while scanning\n");
		return 0;
	}

	prev_tx_power = priv->tx_power_user_lmt;
	priv->tx_power_user_lmt = tx_power;
<<<<<<< HEAD

	ret = priv->cfg->ops->lib->send_tx_power(priv);

=======

	ret = priv->cfg->ops->lib->send_tx_power(priv);

>>>>>>> 3d986b25
	/* if fail to set tx_power, restore the orig. tx power */
	if (ret) {
		priv->tx_power_user_lmt = prev_tx_power;
		priv->tx_power_next = prev_tx_power;
	}
	return ret;
}
EXPORT_SYMBOL(iwl_set_tx_power);

void iwl_send_bt_config(struct iwl_priv *priv)
{
	struct iwl_bt_cmd bt_cmd = {
		.lead_time = BT_LEAD_TIME_DEF,
		.max_kill = BT_MAX_KILL_DEF,
		.kill_ack_mask = 0,
		.kill_cts_mask = 0,
	};

	if (!bt_coex_active)
		bt_cmd.flags = BT_COEX_DISABLE;
	else
		bt_cmd.flags = BT_COEX_ENABLE;

	priv->bt_enable_flag = bt_cmd.flags;
	IWL_DEBUG_INFO(priv, "BT coex %s\n",
		(bt_cmd.flags == BT_COEX_DISABLE) ? "disable" : "active");

	if (iwl_send_cmd_pdu(priv, REPLY_BT_CONFIG,
			     sizeof(struct iwl_bt_cmd), &bt_cmd))
		IWL_ERR(priv, "failed to send BT Coex Config\n");
}
EXPORT_SYMBOL(iwl_send_bt_config);

int iwl_send_statistics_request(struct iwl_priv *priv, u8 flags, bool clear)
{
	struct iwl_statistics_cmd statistics_cmd = {
		.configuration_flags =
			clear ? IWL_STATS_CONF_CLEAR_STATS : 0,
	};

	if (flags & CMD_ASYNC)
		return iwl_send_cmd_pdu_async(priv, REPLY_STATISTICS_CMD,
					       sizeof(struct iwl_statistics_cmd),
					       &statistics_cmd, NULL);
	else
		return iwl_send_cmd_pdu(priv, REPLY_STATISTICS_CMD,
					sizeof(struct iwl_statistics_cmd),
					&statistics_cmd);
}
EXPORT_SYMBOL(iwl_send_statistics_request);

void iwl_rx_pm_sleep_notif(struct iwl_priv *priv,
			   struct iwl_rx_mem_buffer *rxb)
{
#ifdef CONFIG_IWLWIFI_DEBUG
	struct iwl_rx_packet *pkt = rxb_addr(rxb);
	struct iwl_sleep_notification *sleep = &(pkt->u.sleep_notif);
	IWL_DEBUG_RX(priv, "sleep mode: %d, src: %d\n",
		     sleep->pm_sleep_mode, sleep->pm_wakeup_src);
#endif
}
EXPORT_SYMBOL(iwl_rx_pm_sleep_notif);

void iwl_rx_pm_debug_statistics_notif(struct iwl_priv *priv,
				      struct iwl_rx_mem_buffer *rxb)
{
	struct iwl_rx_packet *pkt = rxb_addr(rxb);
	u32 len = le32_to_cpu(pkt->len_n_flags) & FH_RSCSR_FRAME_SIZE_MSK;
	IWL_DEBUG_RADIO(priv, "Dumping %d bytes of unhandled "
			"notification for %s:\n", len,
			get_cmd_string(pkt->hdr.cmd));
	iwl_print_hex_dump(priv, IWL_DL_RADIO, pkt->u.raw, len);
}
EXPORT_SYMBOL(iwl_rx_pm_debug_statistics_notif);

void iwl_rx_reply_error(struct iwl_priv *priv,
			struct iwl_rx_mem_buffer *rxb)
{
	struct iwl_rx_packet *pkt = rxb_addr(rxb);

	IWL_ERR(priv, "Error Reply type 0x%08X cmd %s (0x%02X) "
		"seq 0x%04X ser 0x%08X\n",
		le32_to_cpu(pkt->u.err_resp.error_type),
		get_cmd_string(pkt->u.err_resp.cmd_id),
		pkt->u.err_resp.cmd_id,
		le16_to_cpu(pkt->u.err_resp.bad_cmd_seq_num),
		le32_to_cpu(pkt->u.err_resp.error_info));
}
EXPORT_SYMBOL(iwl_rx_reply_error);

void iwl_clear_isr_stats(struct iwl_priv *priv)
{
	memset(&priv->isr_stats, 0, sizeof(priv->isr_stats));
}

int iwl_mac_conf_tx(struct ieee80211_hw *hw, u16 queue,
			   const struct ieee80211_tx_queue_params *params)
{
	struct iwl_priv *priv = hw->priv;
	struct iwl_rxon_context *ctx;
	unsigned long flags;
	int q;

	IWL_DEBUG_MAC80211(priv, "enter\n");

	if (!iwl_is_ready_rf(priv)) {
		IWL_DEBUG_MAC80211(priv, "leave - RF not ready\n");
		return -EIO;
	}

	if (queue >= AC_NUM) {
		IWL_DEBUG_MAC80211(priv, "leave - queue >= AC_NUM %d\n", queue);
		return 0;
	}

	q = AC_NUM - 1 - queue;

	spin_lock_irqsave(&priv->lock, flags);

	/*
	 * MULTI-FIXME
	 * This may need to be done per interface in nl80211/cfg80211/mac80211.
	 */
	for_each_context(priv, ctx) {
		ctx->qos_data.def_qos_parm.ac[q].cw_min =
			cpu_to_le16(params->cw_min);
		ctx->qos_data.def_qos_parm.ac[q].cw_max =
			cpu_to_le16(params->cw_max);
		ctx->qos_data.def_qos_parm.ac[q].aifsn = params->aifs;
		ctx->qos_data.def_qos_parm.ac[q].edca_txop =
				cpu_to_le16((params->txop * 32));

		ctx->qos_data.def_qos_parm.ac[q].reserved1 = 0;
	}

	spin_unlock_irqrestore(&priv->lock, flags);

	IWL_DEBUG_MAC80211(priv, "leave\n");
	return 0;
}
EXPORT_SYMBOL(iwl_mac_conf_tx);

int iwl_mac_tx_last_beacon(struct ieee80211_hw *hw)
{
	struct iwl_priv *priv = hw->priv;

	return priv->ibss_manager == IWL_IBSS_MANAGER;
}
EXPORT_SYMBOL_GPL(iwl_mac_tx_last_beacon);

static int iwl_set_mode(struct iwl_priv *priv, struct iwl_rxon_context *ctx)
{
	iwl_connection_init_rx_config(priv, ctx);

	if (priv->cfg->ops->hcmd->set_rxon_chain)
		priv->cfg->ops->hcmd->set_rxon_chain(priv, ctx);

	return iwlcore_commit_rxon(priv, ctx);
}

static int iwl_setup_interface(struct iwl_priv *priv,
			       struct iwl_rxon_context *ctx)
{
	struct ieee80211_vif *vif = ctx->vif;
	int err;

	lockdep_assert_held(&priv->mutex);

	/*
	 * This variable will be correct only when there's just
	 * a single context, but all code using it is for hardware
	 * that supports only one context.
	 */
	priv->iw_mode = vif->type;

	ctx->is_active = true;

	err = iwl_set_mode(priv, ctx);
	if (err) {
		if (!ctx->always_active)
			ctx->is_active = false;
		return err;
	}

	if (priv->cfg->bt_params && priv->cfg->bt_params->advanced_bt_coexist &&
	    vif->type == NL80211_IFTYPE_ADHOC) {
		/*
		 * pretend to have high BT traffic as long as we
		 * are operating in IBSS mode, as this will cause
		 * the rate scaling etc. to behave as intended.
		 */
		priv->bt_traffic_load = IWL_BT_COEX_TRAFFIC_LOAD_HIGH;
	}

	return 0;
}

int iwl_mac_add_interface(struct ieee80211_hw *hw, struct ieee80211_vif *vif)
{
	struct iwl_priv *priv = hw->priv;
	struct iwl_vif_priv *vif_priv = (void *)vif->drv_priv;
	struct iwl_rxon_context *tmp, *ctx = NULL;
	int err;

	IWL_DEBUG_MAC80211(priv, "enter: type %d, addr %pM\n",
			   vif->type, vif->addr);

	mutex_lock(&priv->mutex);

	if (!iwl_is_ready_rf(priv)) {
		IWL_WARN(priv, "Try to add interface when device not ready\n");
		err = -EINVAL;
		goto out;
	}

	for_each_context(priv, tmp) {
		u32 possible_modes =
			tmp->interface_modes | tmp->exclusive_interface_modes;

		if (tmp->vif) {
			/* check if this busy context is exclusive */
			if (tmp->exclusive_interface_modes &
						BIT(tmp->vif->type)) {
				err = -EINVAL;
				goto out;
			}
			continue;
		}

		if (!(possible_modes & BIT(vif->type)))
			continue;

		/* have maybe usable context w/o interface */
		ctx = tmp;
		break;
	}

	if (!ctx) {
		err = -EOPNOTSUPP;
		goto out;
	}

	vif_priv->ctx = ctx;
	ctx->vif = vif;

	err = iwl_setup_interface(priv, ctx);
	if (!err)
		goto out;

	ctx->vif = NULL;
	priv->iw_mode = NL80211_IFTYPE_STATION;
 out:
	mutex_unlock(&priv->mutex);

	IWL_DEBUG_MAC80211(priv, "leave\n");
	return err;
}
EXPORT_SYMBOL(iwl_mac_add_interface);

static void iwl_teardown_interface(struct iwl_priv *priv,
				   struct ieee80211_vif *vif,
				   bool mode_change)
{
	struct iwl_rxon_context *ctx = iwl_rxon_ctx_from_vif(vif);

	lockdep_assert_held(&priv->mutex);

	if (priv->scan_vif == vif) {
		iwl_scan_cancel_timeout(priv, 200);
		iwl_force_scan_end(priv);
	}

	if (!mode_change) {
		iwl_set_mode(priv, ctx);
		if (!ctx->always_active)
			ctx->is_active = false;
	}

	/*
	 * When removing the IBSS interface, overwrite the
	 * BT traffic load with the stored one from the last
	 * notification, if any. If this is a device that
	 * doesn't implement this, this has no effect since
	 * both values are the same and zero.
	 */
	if (vif->type == NL80211_IFTYPE_ADHOC)
		priv->bt_traffic_load = priv->last_bt_traffic_load;
}

void iwl_mac_remove_interface(struct ieee80211_hw *hw,
			      struct ieee80211_vif *vif)
{
	struct iwl_priv *priv = hw->priv;
	struct iwl_rxon_context *ctx = iwl_rxon_ctx_from_vif(vif);

	IWL_DEBUG_MAC80211(priv, "enter\n");

	mutex_lock(&priv->mutex);

	WARN_ON(ctx->vif != vif);
	ctx->vif = NULL;

	iwl_teardown_interface(priv, vif, false);

	memset(priv->bssid, 0, ETH_ALEN);
	mutex_unlock(&priv->mutex);

	IWL_DEBUG_MAC80211(priv, "leave\n");

}
EXPORT_SYMBOL(iwl_mac_remove_interface);

int iwl_alloc_txq_mem(struct iwl_priv *priv)
{
	if (!priv->txq)
		priv->txq = kzalloc(
			sizeof(struct iwl_tx_queue) *
				priv->cfg->base_params->num_of_queues,
			GFP_KERNEL);
	if (!priv->txq) {
		IWL_ERR(priv, "Not enough memory for txq\n");
		return -ENOMEM;
	}
	return 0;
}
EXPORT_SYMBOL(iwl_alloc_txq_mem);

void iwl_free_txq_mem(struct iwl_priv *priv)
{
	kfree(priv->txq);
	priv->txq = NULL;
}
EXPORT_SYMBOL(iwl_free_txq_mem);

#ifdef CONFIG_IWLWIFI_DEBUGFS

#define IWL_TRAFFIC_DUMP_SIZE	(IWL_TRAFFIC_ENTRY_SIZE * IWL_TRAFFIC_ENTRIES)

void iwl_reset_traffic_log(struct iwl_priv *priv)
{
	priv->tx_traffic_idx = 0;
	priv->rx_traffic_idx = 0;
	if (priv->tx_traffic)
		memset(priv->tx_traffic, 0, IWL_TRAFFIC_DUMP_SIZE);
	if (priv->rx_traffic)
		memset(priv->rx_traffic, 0, IWL_TRAFFIC_DUMP_SIZE);
}

int iwl_alloc_traffic_mem(struct iwl_priv *priv)
{
	u32 traffic_size = IWL_TRAFFIC_DUMP_SIZE;

	if (iwl_debug_level & IWL_DL_TX) {
		if (!priv->tx_traffic) {
			priv->tx_traffic =
				kzalloc(traffic_size, GFP_KERNEL);
			if (!priv->tx_traffic)
				return -ENOMEM;
		}
	}
	if (iwl_debug_level & IWL_DL_RX) {
		if (!priv->rx_traffic) {
			priv->rx_traffic =
				kzalloc(traffic_size, GFP_KERNEL);
			if (!priv->rx_traffic)
				return -ENOMEM;
		}
	}
	iwl_reset_traffic_log(priv);
	return 0;
}
EXPORT_SYMBOL(iwl_alloc_traffic_mem);

void iwl_free_traffic_mem(struct iwl_priv *priv)
{
	kfree(priv->tx_traffic);
	priv->tx_traffic = NULL;

	kfree(priv->rx_traffic);
	priv->rx_traffic = NULL;
}
EXPORT_SYMBOL(iwl_free_traffic_mem);

void iwl_dbg_log_tx_data_frame(struct iwl_priv *priv,
		      u16 length, struct ieee80211_hdr *header)
{
	__le16 fc;
	u16 len;

	if (likely(!(iwl_debug_level & IWL_DL_TX)))
		return;

	if (!priv->tx_traffic)
		return;

	fc = header->frame_control;
	if (ieee80211_is_data(fc)) {
		len = (length > IWL_TRAFFIC_ENTRY_SIZE)
		       ? IWL_TRAFFIC_ENTRY_SIZE : length;
		memcpy((priv->tx_traffic +
		       (priv->tx_traffic_idx * IWL_TRAFFIC_ENTRY_SIZE)),
		       header, len);
		priv->tx_traffic_idx =
			(priv->tx_traffic_idx + 1) % IWL_TRAFFIC_ENTRIES;
	}
}
EXPORT_SYMBOL(iwl_dbg_log_tx_data_frame);

void iwl_dbg_log_rx_data_frame(struct iwl_priv *priv,
		      u16 length, struct ieee80211_hdr *header)
{
	__le16 fc;
	u16 len;

	if (likely(!(iwl_debug_level & IWL_DL_RX)))
		return;

	if (!priv->rx_traffic)
		return;

	fc = header->frame_control;
	if (ieee80211_is_data(fc)) {
		len = (length > IWL_TRAFFIC_ENTRY_SIZE)
		       ? IWL_TRAFFIC_ENTRY_SIZE : length;
		memcpy((priv->rx_traffic +
		       (priv->rx_traffic_idx * IWL_TRAFFIC_ENTRY_SIZE)),
		       header, len);
		priv->rx_traffic_idx =
			(priv->rx_traffic_idx + 1) % IWL_TRAFFIC_ENTRIES;
	}
}
EXPORT_SYMBOL(iwl_dbg_log_rx_data_frame);

const char *get_mgmt_string(int cmd)
{
	switch (cmd) {
		IWL_CMD(MANAGEMENT_ASSOC_REQ);
		IWL_CMD(MANAGEMENT_ASSOC_RESP);
		IWL_CMD(MANAGEMENT_REASSOC_REQ);
		IWL_CMD(MANAGEMENT_REASSOC_RESP);
		IWL_CMD(MANAGEMENT_PROBE_REQ);
		IWL_CMD(MANAGEMENT_PROBE_RESP);
		IWL_CMD(MANAGEMENT_BEACON);
		IWL_CMD(MANAGEMENT_ATIM);
		IWL_CMD(MANAGEMENT_DISASSOC);
		IWL_CMD(MANAGEMENT_AUTH);
		IWL_CMD(MANAGEMENT_DEAUTH);
		IWL_CMD(MANAGEMENT_ACTION);
	default:
		return "UNKNOWN";

	}
}

const char *get_ctrl_string(int cmd)
{
	switch (cmd) {
		IWL_CMD(CONTROL_BACK_REQ);
		IWL_CMD(CONTROL_BACK);
		IWL_CMD(CONTROL_PSPOLL);
		IWL_CMD(CONTROL_RTS);
		IWL_CMD(CONTROL_CTS);
		IWL_CMD(CONTROL_ACK);
		IWL_CMD(CONTROL_CFEND);
		IWL_CMD(CONTROL_CFENDACK);
	default:
		return "UNKNOWN";

	}
}

void iwl_clear_traffic_stats(struct iwl_priv *priv)
{
	memset(&priv->tx_stats, 0, sizeof(struct traffic_stats));
	memset(&priv->rx_stats, 0, sizeof(struct traffic_stats));
	priv->led_tpt = 0;
}

/*
 * if CONFIG_IWLWIFI_DEBUGFS defined, iwl_update_stats function will
 * record all the MGMT, CTRL and DATA pkt for both TX and Rx pass.
 * Use debugFs to display the rx/rx_statistics
 * if CONFIG_IWLWIFI_DEBUGFS not being defined, then no MGMT and CTRL
 * information will be recorded, but DATA pkt still will be recorded
 * for the reason of iwl_led.c need to control the led blinking based on
 * number of tx and rx data.
 *
 */
void iwl_update_stats(struct iwl_priv *priv, bool is_tx, __le16 fc, u16 len)
{
	struct traffic_stats	*stats;

	if (is_tx)
		stats = &priv->tx_stats;
	else
		stats = &priv->rx_stats;

	if (ieee80211_is_mgmt(fc)) {
		switch (fc & cpu_to_le16(IEEE80211_FCTL_STYPE)) {
		case cpu_to_le16(IEEE80211_STYPE_ASSOC_REQ):
			stats->mgmt[MANAGEMENT_ASSOC_REQ]++;
			break;
		case cpu_to_le16(IEEE80211_STYPE_ASSOC_RESP):
			stats->mgmt[MANAGEMENT_ASSOC_RESP]++;
			break;
		case cpu_to_le16(IEEE80211_STYPE_REASSOC_REQ):
			stats->mgmt[MANAGEMENT_REASSOC_REQ]++;
			break;
		case cpu_to_le16(IEEE80211_STYPE_REASSOC_RESP):
			stats->mgmt[MANAGEMENT_REASSOC_RESP]++;
			break;
		case cpu_to_le16(IEEE80211_STYPE_PROBE_REQ):
			stats->mgmt[MANAGEMENT_PROBE_REQ]++;
			break;
		case cpu_to_le16(IEEE80211_STYPE_PROBE_RESP):
			stats->mgmt[MANAGEMENT_PROBE_RESP]++;
			break;
		case cpu_to_le16(IEEE80211_STYPE_BEACON):
			stats->mgmt[MANAGEMENT_BEACON]++;
			break;
		case cpu_to_le16(IEEE80211_STYPE_ATIM):
			stats->mgmt[MANAGEMENT_ATIM]++;
			break;
		case cpu_to_le16(IEEE80211_STYPE_DISASSOC):
			stats->mgmt[MANAGEMENT_DISASSOC]++;
			break;
		case cpu_to_le16(IEEE80211_STYPE_AUTH):
			stats->mgmt[MANAGEMENT_AUTH]++;
			break;
		case cpu_to_le16(IEEE80211_STYPE_DEAUTH):
			stats->mgmt[MANAGEMENT_DEAUTH]++;
			break;
		case cpu_to_le16(IEEE80211_STYPE_ACTION):
			stats->mgmt[MANAGEMENT_ACTION]++;
			break;
		}
	} else if (ieee80211_is_ctl(fc)) {
		switch (fc & cpu_to_le16(IEEE80211_FCTL_STYPE)) {
		case cpu_to_le16(IEEE80211_STYPE_BACK_REQ):
			stats->ctrl[CONTROL_BACK_REQ]++;
			break;
		case cpu_to_le16(IEEE80211_STYPE_BACK):
			stats->ctrl[CONTROL_BACK]++;
			break;
		case cpu_to_le16(IEEE80211_STYPE_PSPOLL):
			stats->ctrl[CONTROL_PSPOLL]++;
			break;
		case cpu_to_le16(IEEE80211_STYPE_RTS):
			stats->ctrl[CONTROL_RTS]++;
			break;
		case cpu_to_le16(IEEE80211_STYPE_CTS):
			stats->ctrl[CONTROL_CTS]++;
			break;
		case cpu_to_le16(IEEE80211_STYPE_ACK):
			stats->ctrl[CONTROL_ACK]++;
			break;
		case cpu_to_le16(IEEE80211_STYPE_CFEND):
			stats->ctrl[CONTROL_CFEND]++;
			break;
		case cpu_to_le16(IEEE80211_STYPE_CFENDACK):
			stats->ctrl[CONTROL_CFENDACK]++;
			break;
		}
	} else {
		/* data */
		stats->data_cnt++;
		stats->data_bytes += len;
	}
	iwl_leds_background(priv);
}
EXPORT_SYMBOL(iwl_update_stats);
#endif

static void iwl_force_rf_reset(struct iwl_priv *priv)
{
	if (test_bit(STATUS_EXIT_PENDING, &priv->status))
		return;

	if (!iwl_is_any_associated(priv)) {
		IWL_DEBUG_SCAN(priv, "force reset rejected: not associated\n");
		return;
	}
	/*
	 * There is no easy and better way to force reset the radio,
	 * the only known method is switching channel which will force to
	 * reset and tune the radio.
	 * Use internal short scan (single channel) operation to should
	 * achieve this objective.
	 * Driver should reset the radio when number of consecutive missed
	 * beacon, or any other uCode error condition detected.
	 */
	IWL_DEBUG_INFO(priv, "perform radio reset.\n");
	iwl_internal_short_hw_scan(priv);
}


int iwl_force_reset(struct iwl_priv *priv, int mode, bool external)
{
	struct iwl_force_reset *force_reset;

	if (test_bit(STATUS_EXIT_PENDING, &priv->status))
		return -EINVAL;

	if (mode >= IWL_MAX_FORCE_RESET) {
		IWL_DEBUG_INFO(priv, "invalid reset request.\n");
		return -EINVAL;
	}
	force_reset = &priv->force_reset[mode];
	force_reset->reset_request_count++;
	if (!external) {
		if (force_reset->last_force_reset_jiffies &&
		    time_after(force_reset->last_force_reset_jiffies +
		    force_reset->reset_duration, jiffies)) {
			IWL_DEBUG_INFO(priv, "force reset rejected\n");
			force_reset->reset_reject_count++;
			return -EAGAIN;
		}
	}
	force_reset->reset_success_count++;
	force_reset->last_force_reset_jiffies = jiffies;
	IWL_DEBUG_INFO(priv, "perform force reset (%d)\n", mode);
	switch (mode) {
	case IWL_RF_RESET:
		iwl_force_rf_reset(priv);
		break;
	case IWL_FW_RESET:
		/*
		 * if the request is from external(ex: debugfs),
		 * then always perform the request in regardless the module
		 * parameter setting
		 * if the request is from internal (uCode error or driver
		 * detect failure), then fw_restart module parameter
		 * need to be check before performing firmware reload
		 */
		if (!external && !priv->cfg->mod_params->restart_fw) {
			IWL_DEBUG_INFO(priv, "Cancel firmware reload based on "
				       "module parameter setting\n");
			break;
		}
		IWL_ERR(priv, "On demand firmware reload\n");
		/* Set the FW error flag -- cleared on iwl_down */
		set_bit(STATUS_FW_ERROR, &priv->status);
		wake_up_interruptible(&priv->wait_command_queue);
		/*
		 * Keep the restart process from trying to send host
		 * commands by clearing the INIT status bit
		 */
		clear_bit(STATUS_READY, &priv->status);
		queue_work(priv->workqueue, &priv->restart);
		break;
	}
	return 0;
}

int iwl_mac_change_interface(struct ieee80211_hw *hw, struct ieee80211_vif *vif,
			     enum nl80211_iftype newtype, bool newp2p)
{
	struct iwl_priv *priv = hw->priv;
	struct iwl_rxon_context *ctx = iwl_rxon_ctx_from_vif(vif);
	struct iwl_rxon_context *tmp;
	u32 interface_modes;
	int err;

	newtype = ieee80211_iftype_p2p(newtype, newp2p);

	mutex_lock(&priv->mutex);

	interface_modes = ctx->interface_modes | ctx->exclusive_interface_modes;

	if (!(interface_modes & BIT(newtype))) {
		err = -EBUSY;
		goto out;
	}

	if (ctx->exclusive_interface_modes & BIT(newtype)) {
		for_each_context(priv, tmp) {
			if (ctx == tmp)
				continue;

			if (!tmp->vif)
				continue;

			/*
			 * The current mode switch would be exclusive, but
			 * another context is active ... refuse the switch.
			 */
			err = -EBUSY;
			goto out;
		}
	}

	/* success */
	iwl_teardown_interface(priv, vif, true);
	vif->type = newtype;
	err = iwl_setup_interface(priv, ctx);
	WARN_ON(err);
	/*
	 * We've switched internally, but submitting to the
	 * device may have failed for some reason. Mask this
	 * error, because otherwise mac80211 will not switch
	 * (and set the interface type back) and we'll be
	 * out of sync with it.
	 */
	err = 0;

 out:
	mutex_unlock(&priv->mutex);
	return err;
}
EXPORT_SYMBOL(iwl_mac_change_interface);

/*
 * On every watchdog tick we check (latest) time stamp. If it does not
 * change during timeout period and queue is not empty we reset firmware.
 */
static int iwl_check_stuck_queue(struct iwl_priv *priv, int cnt)
{
	struct iwl_tx_queue *txq = &priv->txq[cnt];
	struct iwl_queue *q = &txq->q;
	unsigned long timeout;
	int ret;

	if (q->read_ptr == q->write_ptr) {
		txq->time_stamp = jiffies;
		return 0;
	}

	timeout = txq->time_stamp +
		  msecs_to_jiffies(priv->cfg->base_params->wd_timeout);

	if (time_after(jiffies, timeout)) {
		IWL_ERR(priv, "Queue %d stuck for %u ms.\n",
				q->id, priv->cfg->base_params->wd_timeout);
		ret = iwl_force_reset(priv, IWL_FW_RESET, false);
		return (ret == -EAGAIN) ? 0 : 1;
	}

	return 0;
}

/*
 * Making watchdog tick be a quarter of timeout assure we will
 * discover the queue hung between timeout and 1.25*timeout
 */
#define IWL_WD_TICK(timeout) ((timeout) / 4)

/*
 * Watchdog timer callback, we check each tx queue for stuck, if if hung
 * we reset the firmware. If everything is fine just rearm the timer.
 */
void iwl_bg_watchdog(unsigned long data)
{
	struct iwl_priv *priv = (struct iwl_priv *)data;
	int cnt;
	unsigned long timeout;

	if (test_bit(STATUS_EXIT_PENDING, &priv->status))
		return;

	timeout = priv->cfg->base_params->wd_timeout;
	if (timeout == 0)
		return;

	/* monitor and check for stuck cmd queue */
	if (iwl_check_stuck_queue(priv, priv->cmd_queue))
		return;

	/* monitor and check for other stuck queues */
	if (iwl_is_any_associated(priv)) {
		for (cnt = 0; cnt < priv->hw_params.max_txq_num; cnt++) {
			/* skip as we already checked the command queue */
			if (cnt == priv->cmd_queue)
				continue;
			if (iwl_check_stuck_queue(priv, cnt))
				return;
		}
	}

	mod_timer(&priv->watchdog, jiffies +
		  msecs_to_jiffies(IWL_WD_TICK(timeout)));
}
EXPORT_SYMBOL(iwl_bg_watchdog);
<<<<<<< HEAD

void iwl_setup_watchdog(struct iwl_priv *priv)
{
	unsigned int timeout = priv->cfg->base_params->wd_timeout;

=======

void iwl_setup_watchdog(struct iwl_priv *priv)
{
	unsigned int timeout = priv->cfg->base_params->wd_timeout;

>>>>>>> 3d986b25
	if (timeout)
		mod_timer(&priv->watchdog,
			  jiffies + msecs_to_jiffies(IWL_WD_TICK(timeout)));
	else
		del_timer(&priv->watchdog);
}
EXPORT_SYMBOL(iwl_setup_watchdog);

/*
 * extended beacon time format
 * time in usec will be changed into a 32-bit value in extended:internal format
 * the extended part is the beacon counts
 * the internal part is the time in usec within one beacon interval
 */
u32 iwl_usecs_to_beacons(struct iwl_priv *priv, u32 usec, u32 beacon_interval)
{
	u32 quot;
	u32 rem;
	u32 interval = beacon_interval * TIME_UNIT;

	if (!interval || !usec)
		return 0;

	quot = (usec / interval) &
		(iwl_beacon_time_mask_high(priv,
		priv->hw_params.beacon_time_tsf_bits) >>
		priv->hw_params.beacon_time_tsf_bits);
	rem = (usec % interval) & iwl_beacon_time_mask_low(priv,
				   priv->hw_params.beacon_time_tsf_bits);

	return (quot << priv->hw_params.beacon_time_tsf_bits) + rem;
}
EXPORT_SYMBOL(iwl_usecs_to_beacons);

/* base is usually what we get from ucode with each received frame,
 * the same as HW timer counter counting down
 */
__le32 iwl_add_beacon_time(struct iwl_priv *priv, u32 base,
			   u32 addon, u32 beacon_interval)
{
	u32 base_low = base & iwl_beacon_time_mask_low(priv,
					priv->hw_params.beacon_time_tsf_bits);
	u32 addon_low = addon & iwl_beacon_time_mask_low(priv,
					priv->hw_params.beacon_time_tsf_bits);
	u32 interval = beacon_interval * TIME_UNIT;
	u32 res = (base & iwl_beacon_time_mask_high(priv,
				priv->hw_params.beacon_time_tsf_bits)) +
				(addon & iwl_beacon_time_mask_high(priv,
				priv->hw_params.beacon_time_tsf_bits));

	if (base_low > addon_low)
		res += base_low - addon_low;
	else if (base_low < addon_low) {
		res += interval + base_low - addon_low;
		res += (1 << priv->hw_params.beacon_time_tsf_bits);
	} else
		res += (1 << priv->hw_params.beacon_time_tsf_bits);

	return cpu_to_le32(res);
}
EXPORT_SYMBOL(iwl_add_beacon_time);

#ifdef CONFIG_PM

int iwl_pci_suspend(struct device *device)
{
	struct pci_dev *pdev = to_pci_dev(device);
	struct iwl_priv *priv = pci_get_drvdata(pdev);

	/*
	 * This function is called when system goes into suspend state
	 * mac80211 will call iwl_mac_stop() from the mac80211 suspend function
	 * first but since iwl_mac_stop() has no knowledge of who the caller is,
	 * it will not call apm_ops.stop() to stop the DMA operation.
	 * Calling apm_ops.stop here to make sure we stop the DMA.
	 */
	iwl_apm_stop(priv);

	return 0;
}
EXPORT_SYMBOL(iwl_pci_suspend);

int iwl_pci_resume(struct device *device)
{
	struct pci_dev *pdev = to_pci_dev(device);
	struct iwl_priv *priv = pci_get_drvdata(pdev);
	bool hw_rfkill = false;

	/*
	 * We disable the RETRY_TIMEOUT register (0x41) to keep
	 * PCI Tx retries from interfering with C3 CPU state.
	 */
	pci_write_config_byte(pdev, PCI_CFG_RETRY_TIMEOUT, 0x00);

	iwl_enable_interrupts(priv);

	if (!(iwl_read32(priv, CSR_GP_CNTRL) &
				CSR_GP_CNTRL_REG_FLAG_HW_RF_KILL_SW))
		hw_rfkill = true;

	if (hw_rfkill)
		set_bit(STATUS_RF_KILL_HW, &priv->status);
	else
		clear_bit(STATUS_RF_KILL_HW, &priv->status);

	wiphy_rfkill_set_hw_state(priv->hw->wiphy, hw_rfkill);

	return 0;
}
EXPORT_SYMBOL(iwl_pci_resume);

const struct dev_pm_ops iwl_pm_ops = {
	.suspend = iwl_pci_suspend,
	.resume = iwl_pci_resume,
	.freeze = iwl_pci_suspend,
	.thaw = iwl_pci_resume,
	.poweroff = iwl_pci_suspend,
	.restore = iwl_pci_resume,
};
EXPORT_SYMBOL(iwl_pm_ops);

#endif /* CONFIG_PM */<|MERGE_RESOLUTION|>--- conflicted
+++ resolved
@@ -1197,15 +1197,9 @@
 
 	prev_tx_power = priv->tx_power_user_lmt;
 	priv->tx_power_user_lmt = tx_power;
-<<<<<<< HEAD
 
 	ret = priv->cfg->ops->lib->send_tx_power(priv);
 
-=======
-
-	ret = priv->cfg->ops->lib->send_tx_power(priv);
-
->>>>>>> 3d986b25
 	/* if fail to set tx_power, restore the orig. tx power */
 	if (ret) {
 		priv->tx_power_user_lmt = prev_tx_power;
@@ -1988,19 +1982,11 @@
 		  msecs_to_jiffies(IWL_WD_TICK(timeout)));
 }
 EXPORT_SYMBOL(iwl_bg_watchdog);
-<<<<<<< HEAD
 
 void iwl_setup_watchdog(struct iwl_priv *priv)
 {
 	unsigned int timeout = priv->cfg->base_params->wd_timeout;
 
-=======
-
-void iwl_setup_watchdog(struct iwl_priv *priv)
-{
-	unsigned int timeout = priv->cfg->base_params->wd_timeout;
-
->>>>>>> 3d986b25
 	if (timeout)
 		mod_timer(&priv->watchdog,
 			  jiffies + msecs_to_jiffies(IWL_WD_TICK(timeout)));
