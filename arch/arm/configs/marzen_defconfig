# CONFIG_ARM_PATCH_PHYS_VIRT is not set
CONFIG_EXPERIMENTAL=y
CONFIG_KERNEL_LZMA=y
CONFIG_NO_HZ=y
CONFIG_IKCONFIG=y
CONFIG_IKCONFIG_PROC=y
CONFIG_LOG_BUF_SHIFT=16
CONFIG_SYSCTL_SYSCALL=y
CONFIG_EMBEDDED=y
CONFIG_SLAB=y
# CONFIG_IOSCHED_CFQ is not set
CONFIG_ARCH_SHMOBILE=y
CONFIG_ARCH_R8A7779=y
CONFIG_MACH_MARZEN=y
CONFIG_MEMORY_START=0x60000000
CONFIG_MEMORY_SIZE=0x10000000
CONFIG_SHMOBILE_TIMER_HZ=1024
# CONFIG_SH_TIMER_CMT is not set
# CONFIG_SWP_EMULATE is not set
CONFIG_ARM_ERRATA_430973=y
CONFIG_ARM_ERRATA_458693=y
CONFIG_ARM_ERRATA_460075=y
CONFIG_ARM_ERRATA_743622=y
CONFIG_ARM_ERRATA_754322=y
CONFIG_SMP=y
# CONFIG_ARM_CPU_TOPOLOGY is not set
CONFIG_AEABI=y
# CONFIG_OABI_COMPAT is not set
CONFIG_HIGHMEM=y
CONFIG_ZBOOT_ROM_TEXT=0x0
CONFIG_ZBOOT_ROM_BSS=0x0
CONFIG_CMDLINE="console=ttySC2,115200 earlyprintk=sh-sci.2,115200 ignore_loglevel root=/dev/nfs ip=on"
CONFIG_CMDLINE_FORCE=y
CONFIG_KEXEC=y
# CONFIG_CORE_DUMP_DEFAULT_ELF_HEADERS is not set
CONFIG_PM_RUNTIME=y
CONFIG_NET=y
CONFIG_UNIX=y
CONFIG_INET=y
CONFIG_IP_PNP=y
CONFIG_IP_PNP_DHCP=y
# CONFIG_IPV6 is not set
# CONFIG_WIRELESS is not set
CONFIG_UEVENT_HELPER_PATH="/sbin/hotplug"
CONFIG_DEVTMPFS=y
CONFIG_DEVTMPFS_MOUNT=y
# CONFIG_STANDALONE is not set
# CONFIG_PREVENT_FIRMWARE_BUILD is not set
# CONFIG_FW_LOADER is not set
CONFIG_NETDEVICES=y
# CONFIG_NET_VENDOR_BROADCOM is not set
# CONFIG_NET_VENDOR_FARADAY is not set
# CONFIG_NET_VENDOR_INTEL is not set
# CONFIG_NET_VENDOR_MICREL is not set
# CONFIG_NET_VENDOR_NATSEMI is not set
# CONFIG_NET_VENDOR_SEEQ is not set
CONFIG_SMC911X=y
CONFIG_SMSC911X=y
# CONFIG_NET_VENDOR_STMICRO is not set
# CONFIG_WLAN is not set
# CONFIG_INPUT_MOUSEDEV is not set
# CONFIG_INPUT_KEYBOARD is not set
# CONFIG_INPUT_MOUSE is not set
# CONFIG_SERIO is not set
# CONFIG_VT is not set
# CONFIG_LEGACY_PTYS is not set
# CONFIG_DEVKMEM is not set
CONFIG_SERIAL_SH_SCI=y
CONFIG_SERIAL_SH_SCI_NR_UARTS=6
CONFIG_SERIAL_SH_SCI_CONSOLE=y
# CONFIG_HW_RANDOM is not set
CONFIG_I2C=y
CONFIG_I2C_RCAR=y
<<<<<<< HEAD
=======
CONFIG_SPI=y
CONFIG_SPI_SH_HSPI=y
>>>>>>> 00630913
CONFIG_GPIO_SYSFS=y
# CONFIG_HWMON is not set
CONFIG_THERMAL=y
CONFIG_RCAR_THERMAL=y
CONFIG_SSB=y
# CONFIG_USB_SUPPORT is not set
CONFIG_MMC=y
CONFIG_MMC_SDHI=y
CONFIG_UIO=y
CONFIG_UIO_PDRV_GENIRQ=y
# CONFIG_IOMMU_SUPPORT is not set
# CONFIG_DNOTIFY is not set
# CONFIG_INOTIFY_USER is not set
CONFIG_TMPFS=y
# CONFIG_MISC_FILESYSTEMS is not set
CONFIG_NFS_FS=y
CONFIG_ROOT_NFS=y
CONFIG_MAGIC_SYSRQ=y
CONFIG_DEBUG_INFO=y
CONFIG_DEBUG_INFO_REDUCED=y
# CONFIG_FTRACE is not set
CONFIG_DEBUG_USER=y
CONFIG_AVERAGE=y<|MERGE_RESOLUTION|>--- conflicted
+++ resolved
@@ -71,11 +71,8 @@
 # CONFIG_HW_RANDOM is not set
 CONFIG_I2C=y
 CONFIG_I2C_RCAR=y
-<<<<<<< HEAD
-=======
 CONFIG_SPI=y
 CONFIG_SPI_SH_HSPI=y
->>>>>>> 00630913
 CONFIG_GPIO_SYSFS=y
 # CONFIG_HWMON is not set
 CONFIG_THERMAL=y
