
#ifdef CONFIG_SCHEDSTATS
/*
 * bump this up when changing the output format or the meaning of an existing
 * format, so that tools can adapt (or abort)
 */
#define SCHEDSTAT_VERSION 14

static int show_schedstat(struct seq_file *seq, void *v)
{
	int cpu;
	int mask_len = DIV_ROUND_UP(NR_CPUS, 32) * 9;
	char *mask_str = kmalloc(mask_len, GFP_KERNEL);

	if (mask_str == NULL)
		return -ENOMEM;

	seq_printf(seq, "version %d\n", SCHEDSTAT_VERSION);
	seq_printf(seq, "timestamp %lu\n", jiffies);
	for_each_online_cpu(cpu) {
		struct rq *rq = cpu_rq(cpu);
#ifdef CONFIG_SMP
		struct sched_domain *sd;
		int dcount = 0;
#endif

		/* runqueue-specific stats */
		seq_printf(seq,
		    "cpu%d %u %u %u %u %u %u %u %u %u %llu %llu %lu",
		    cpu, rq->yld_both_empty,
		    rq->yld_act_empty, rq->yld_exp_empty, rq->yld_count,
		    rq->sched_switch, rq->sched_count, rq->sched_goidle,
		    rq->ttwu_count, rq->ttwu_local,
		    rq->rq_cpu_time,
		    rq->rq_sched_info.run_delay, rq->rq_sched_info.pcount);

		seq_printf(seq, "\n");

#ifdef CONFIG_SMP
		/* domain-specific stats */
		preempt_disable();
		for_each_domain(cpu, sd) {
			enum cpu_idle_type itype;

<<<<<<< HEAD
			cpumask_scnprintf(mask_str, mask_len,
					  sched_domain_span(sd));
=======
			cpumask_scnprintf(mask_str, mask_len, &sd->span);
>>>>>>> 8c384cde
			seq_printf(seq, "domain%d %s", dcount++, mask_str);
			for (itype = CPU_IDLE; itype < CPU_MAX_IDLE_TYPES;
					itype++) {
				seq_printf(seq, " %u %u %u %u %u %u %u %u",
				    sd->lb_count[itype],
				    sd->lb_balanced[itype],
				    sd->lb_failed[itype],
				    sd->lb_imbalance[itype],
				    sd->lb_gained[itype],
				    sd->lb_hot_gained[itype],
				    sd->lb_nobusyq[itype],
				    sd->lb_nobusyg[itype]);
			}
			seq_printf(seq,
				   " %u %u %u %u %u %u %u %u %u %u %u %u\n",
			    sd->alb_count, sd->alb_failed, sd->alb_pushed,
			    sd->sbe_count, sd->sbe_balanced, sd->sbe_pushed,
			    sd->sbf_count, sd->sbf_balanced, sd->sbf_pushed,
			    sd->ttwu_wake_remote, sd->ttwu_move_affine,
			    sd->ttwu_move_balance);
		}
		preempt_enable();
#endif
	}
	kfree(mask_str);
	return 0;
}

static int schedstat_open(struct inode *inode, struct file *file)
{
	unsigned int size = PAGE_SIZE * (1 + num_online_cpus() / 32);
	char *buf = kmalloc(size, GFP_KERNEL);
	struct seq_file *m;
	int res;

	if (!buf)
		return -ENOMEM;
	res = single_open(file, show_schedstat, NULL);
	if (!res) {
		m = file->private_data;
		m->buf = buf;
		m->size = size;
	} else
		kfree(buf);
	return res;
}

static const struct file_operations proc_schedstat_operations = {
	.open    = schedstat_open,
	.read    = seq_read,
	.llseek  = seq_lseek,
	.release = single_release,
};

static int __init proc_schedstat_init(void)
{
	proc_create("schedstat", 0, NULL, &proc_schedstat_operations);
	return 0;
}
module_init(proc_schedstat_init);

/*
 * Expects runqueue lock to be held for atomicity of update
 */
static inline void
rq_sched_info_arrive(struct rq *rq, unsigned long long delta)
{
	if (rq) {
		rq->rq_sched_info.run_delay += delta;
		rq->rq_sched_info.pcount++;
	}
}

/*
 * Expects runqueue lock to be held for atomicity of update
 */
static inline void
rq_sched_info_depart(struct rq *rq, unsigned long long delta)
{
	if (rq)
		rq->rq_cpu_time += delta;
}

static inline void
rq_sched_info_dequeued(struct rq *rq, unsigned long long delta)
{
	if (rq)
		rq->rq_sched_info.run_delay += delta;
}
# define schedstat_inc(rq, field)	do { (rq)->field++; } while (0)
# define schedstat_add(rq, field, amt)	do { (rq)->field += (amt); } while (0)
# define schedstat_set(var, val)	do { var = (val); } while (0)
#else /* !CONFIG_SCHEDSTATS */
static inline void
rq_sched_info_arrive(struct rq *rq, unsigned long long delta)
{}
static inline void
rq_sched_info_dequeued(struct rq *rq, unsigned long long delta)
{}
static inline void
rq_sched_info_depart(struct rq *rq, unsigned long long delta)
{}
# define schedstat_inc(rq, field)	do { } while (0)
# define schedstat_add(rq, field, amt)	do { } while (0)
# define schedstat_set(var, val)	do { } while (0)
#endif

#if defined(CONFIG_SCHEDSTATS) || defined(CONFIG_TASK_DELAY_ACCT)
static inline void sched_info_reset_dequeued(struct task_struct *t)
{
	t->sched_info.last_queued = 0;
}

/*
 * Called when a process is dequeued from the active array and given
 * the cpu.  We should note that with the exception of interactive
 * tasks, the expired queue will become the active queue after the active
 * queue is empty, without explicitly dequeuing and requeuing tasks in the
 * expired queue.  (Interactive tasks may be requeued directly to the
 * active queue, thus delaying tasks in the expired queue from running;
 * see scheduler_tick()).
 *
 * Though we are interested in knowing how long it was from the *first* time a
 * task was queued to the time that it finally hit a cpu, we call this routine
 * from dequeue_task() to account for possible rq->clock skew across cpus. The
 * delta taken on each cpu would annul the skew.
 */
static inline void sched_info_dequeued(struct task_struct *t)
{
	unsigned long long now = task_rq(t)->clock, delta = 0;

	if (unlikely(sched_info_on()))
		if (t->sched_info.last_queued)
			delta = now - t->sched_info.last_queued;
	sched_info_reset_dequeued(t);
	t->sched_info.run_delay += delta;

	rq_sched_info_dequeued(task_rq(t), delta);
}

/*
 * Called when a task finally hits the cpu.  We can now calculate how
 * long it was waiting to run.  We also note when it began so that we
 * can keep stats on how long its timeslice is.
 */
static void sched_info_arrive(struct task_struct *t)
{
	unsigned long long now = task_rq(t)->clock, delta = 0;

	if (t->sched_info.last_queued)
		delta = now - t->sched_info.last_queued;
	sched_info_reset_dequeued(t);
	t->sched_info.run_delay += delta;
	t->sched_info.last_arrival = now;
	t->sched_info.pcount++;

	rq_sched_info_arrive(task_rq(t), delta);
}

/*
 * Called when a process is queued into either the active or expired
 * array.  The time is noted and later used to determine how long we
 * had to wait for us to reach the cpu.  Since the expired queue will
 * become the active queue after active queue is empty, without dequeuing
 * and requeuing any tasks, we are interested in queuing to either. It
 * is unusual but not impossible for tasks to be dequeued and immediately
 * requeued in the same or another array: this can happen in sched_yield(),
 * set_user_nice(), and even load_balance() as it moves tasks from runqueue
 * to runqueue.
 *
 * This function is only called from enqueue_task(), but also only updates
 * the timestamp if it is already not set.  It's assumed that
 * sched_info_dequeued() will clear that stamp when appropriate.
 */
static inline void sched_info_queued(struct task_struct *t)
{
	if (unlikely(sched_info_on()))
		if (!t->sched_info.last_queued)
			t->sched_info.last_queued = task_rq(t)->clock;
}

/*
 * Called when a process ceases being the active-running process, either
 * voluntarily or involuntarily.  Now we can calculate how long we ran.
 * Also, if the process is still in the TASK_RUNNING state, call
 * sched_info_queued() to mark that it has now again started waiting on
 * the runqueue.
 */
static inline void sched_info_depart(struct task_struct *t)
{
	unsigned long long delta = task_rq(t)->clock -
					t->sched_info.last_arrival;

	rq_sched_info_depart(task_rq(t), delta);

	if (t->state == TASK_RUNNING)
		sched_info_queued(t);
}

/*
 * Called when tasks are switched involuntarily due, typically, to expiring
 * their time slice.  (This may also be called when switching to or from
 * the idle task.)  We are only called when prev != next.
 */
static inline void
__sched_info_switch(struct task_struct *prev, struct task_struct *next)
{
	struct rq *rq = task_rq(prev);

	/*
	 * prev now departs the cpu.  It's not interesting to record
	 * stats about how efficient we were at scheduling the idle
	 * process, however.
	 */
	if (prev != rq->idle)
		sched_info_depart(prev);

	if (next != rq->idle)
		sched_info_arrive(next);
}
static inline void
sched_info_switch(struct task_struct *prev, struct task_struct *next)
{
	if (unlikely(sched_info_on()))
		__sched_info_switch(prev, next);
}
#else
#define sched_info_queued(t)			do { } while (0)
#define sched_info_reset_dequeued(t)	do { } while (0)
#define sched_info_dequeued(t)			do { } while (0)
#define sched_info_switch(t, next)		do { } while (0)
#endif /* CONFIG_SCHEDSTATS || CONFIG_TASK_DELAY_ACCT */

/*
 * The following are functions that support scheduler-internal time accounting.
 * These functions are generally called at the timer tick.  None of this depends
 * on CONFIG_SCHEDSTATS.
 */

/**
 * account_group_user_time - Maintain utime for a thread group.
 *
 * @tsk:	Pointer to task structure.
 * @cputime:	Time value by which to increment the utime field of the
 *		thread_group_cputime structure.
 *
 * If thread group time is being maintained, get the structure for the
 * running CPU and update the utime field there.
 */
static inline void account_group_user_time(struct task_struct *tsk,
					   cputime_t cputime)
{
	struct signal_struct *sig;

	/* tsk == current, ensure it is safe to use ->signal */
	if (unlikely(tsk->exit_state))
		return;

	sig = tsk->signal;
	if (sig->cputime.totals) {
		struct task_cputime *times;

		times = per_cpu_ptr(sig->cputime.totals, get_cpu());
		times->utime = cputime_add(times->utime, cputime);
		put_cpu_no_resched();
	}
}

/**
 * account_group_system_time - Maintain stime for a thread group.
 *
 * @tsk:	Pointer to task structure.
 * @cputime:	Time value by which to increment the stime field of the
 *		thread_group_cputime structure.
 *
 * If thread group time is being maintained, get the structure for the
 * running CPU and update the stime field there.
 */
static inline void account_group_system_time(struct task_struct *tsk,
					     cputime_t cputime)
{
	struct signal_struct *sig;

	/* tsk == current, ensure it is safe to use ->signal */
	if (unlikely(tsk->exit_state))
		return;

	sig = tsk->signal;
	if (sig->cputime.totals) {
		struct task_cputime *times;

		times = per_cpu_ptr(sig->cputime.totals, get_cpu());
		times->stime = cputime_add(times->stime, cputime);
		put_cpu_no_resched();
	}
}

/**
 * account_group_exec_runtime - Maintain exec runtime for a thread group.
 *
 * @tsk:	Pointer to task structure.
 * @ns:		Time value by which to increment the sum_exec_runtime field
 *		of the thread_group_cputime structure.
 *
 * If thread group time is being maintained, get the structure for the
 * running CPU and update the sum_exec_runtime field there.
 */
static inline void account_group_exec_runtime(struct task_struct *tsk,
					      unsigned long long ns)
{
	struct signal_struct *sig;

	sig = tsk->signal;
	/* see __exit_signal()->task_rq_unlock_wait() */
	barrier();
	if (unlikely(!sig))
		return;

	if (sig->cputime.totals) {
		struct task_cputime *times;

		times = per_cpu_ptr(sig->cputime.totals, get_cpu());
		times->sum_exec_runtime += ns;
		put_cpu_no_resched();
	}
}<|MERGE_RESOLUTION|>--- conflicted
+++ resolved
@@ -42,12 +42,8 @@
 		for_each_domain(cpu, sd) {
 			enum cpu_idle_type itype;
 
-<<<<<<< HEAD
 			cpumask_scnprintf(mask_str, mask_len,
 					  sched_domain_span(sd));
-=======
-			cpumask_scnprintf(mask_str, mask_len, &sd->span);
->>>>>>> 8c384cde
 			seq_printf(seq, "domain%d %s", dcount++, mask_str);
 			for (itype = CPU_IDLE; itype < CPU_MAX_IDLE_TYPES;
 					itype++) {
